#include <cstdlib>
#include <stdexcept>

#include "Types.h"
#include "FileMan.h"
#include "LibraryDataBase.h"
#include "MemMan.h"
#include "Debug.h"
#include "Logger.h"
#include "StrUtils.h"

#include "slog/slog.h"
#define TAG "LibDB"


#define	FILENAME_SIZE 256


#define FILE_OK           0x00
#define FILE_DELETED      0xFF
#define FILE_OLD          0x01
#define FILE_DOESNT_EXIST 0xFE


// NOTE:  The following structs are also used by the datalib98 utility
struct LIBHEADER
{
	char    sLibName[FILENAME_SIZE];
	char    sPathToLibrary[FILENAME_SIZE];
	INT32   iEntries;
	INT32   iUsed;
	UINT16  iSort;
	UINT16  iVersion;
	BOOLEAN	fContainsSubDirectories;
	INT32   iReserved;
};


struct DIRENTRY
{
	char         sFileName[FILENAME_SIZE];
	UINT32       uiOffset;
	UINT32       uiLength;
	UINT8        ubState;
	UINT8        ubReserved;
	SGP_FILETIME sFileTime;
	UINT16       usReserved2;
};

static BOOLEAN InitializeLibrary(const std::string &dataDir, const char* pLibraryName, LibraryHeaderStruct* pLibHeader);


/** Initialize file database.
 * @return NULL when successful, otherwise the name of failed library. */
const char* LibraryDB::InitializeFileDatabase(const std::string &dataDir, const std::vector<std::string> &libs)
{
  for (int i = 0; i < libs.size(); i++)
  {
    LibraryHeaderStruct lib;
    if (!InitializeLibrary(dataDir, libs[i].c_str(), &lib))
    {
      return libs[i].c_str();
    }
    m_libraries.push_back(lib);
  }
  return NULL;
}


static BOOLEAN CloseLibrary(LibraryHeaderStruct *lib);


void LibraryDB::ShutDownFileDatabase()
{
  for(int i = 0; i < m_libraries.size(); i++)
  {
		CloseLibrary(&m_libraries[i]);
  }
}


static int CompareFileHeader(const void* a, const void* b)
{
	const FileHeaderStruct* fha = (const FileHeaderStruct*)a;
	const FileHeaderStruct* fhb = (const FileHeaderStruct*)b;
	return strcasecmp(fha->pFileName, fhb->pFileName);
}


// Replace all \ in a string by /
static char* Slashify(const char* s)
{
	char* const res = MALLOCN(char, strlen(s) + 1);
	char* d = res;
	do { *d++ = (*s == '\\' ? '/' : *s); } while (*s++ != '\0');
	return res;
}


static BOOLEAN InitializeLibrary(const std::string &dataDir, const char* const lib_name, LibraryHeaderStruct* const lib)
try
{
  FILE* hFile = FileMan::openForReadingCaseInsensitive(dataDir, lib_name);
  if (hFile == NULL)
  {
      fprintf(stderr, "ERROR: Failed to open library \"%s\"\n", lib_name);
			return FALSE;
	}

	// read in the library header (at the begining of the library)
	LIBHEADER	LibFileHeader;
	if (fread(&LibFileHeader, sizeof(LibFileHeader), 1, hFile) != 1) return FALSE;

	const UINT32 count_entries = LibFileHeader.iEntries;

	FileHeaderStruct* fhs = MALLOCN(FileHeaderStruct, count_entries);

	/* place the file pointer at the begining of the file headers (they are at the
	 * end of the file) */
	fseek(hFile, -(int)(count_entries * sizeof(DIRENTRY)), SEEK_END);

	UINT32 used_entries = 0;
	for (UINT32 uiLoop = 0; uiLoop < count_entries; ++uiLoop)
	{
		DIRENTRY DirEntry;
		if (fread(&DirEntry, sizeof(DirEntry), 1, hFile) != 1) return FALSE;

		if (DirEntry.ubState != FILE_OK) continue;

		// check to see if the file is not longer than it should be
		if (strlen(DirEntry.sFileName) + 1 >= FILENAME_SIZE)
    {
      SLOGW(TAG, "'%s' from the library '%s' has too long name", DirEntry.sFileName, lib->sLibraryPath.c_str());
    }

		FileHeaderStruct* const fh = &fhs[used_entries++];

		fh->pFileName = Slashify(DirEntry.sFileName);

		fh->uiFileOffset = DirEntry.uiOffset;
		fh->uiFileLength = DirEntry.uiLength;

    // SLOGD(TAG, "found in %s: %s", lib_name, fh->pFileName);
	}

	if (used_entries != count_entries)
	{
		fhs = REALLOC(fhs, FileHeaderStruct, used_entries);
	}

	qsort(fhs, used_entries, sizeof(*fhs), CompareFileHeader);

	lib->pFileHeader       = fhs;
	lib->usNumberOfEntries = used_entries;

	lib->sLibraryPath = LibFileHeader.sPathToLibrary;
  FileMan::slashifyPath(lib->sLibraryPath);

	lib->hLibraryHandle = hFile;
	lib->iNumFilesOpen  = 0;
	return TRUE;
}
catch (...) { return 0; }


BOOLEAN LoadDataFromLibrary(LibraryFile* const f, void* const pData, const UINT32 uiBytesToRead)
{
	if (f->pFileHeader == NULL) return FALSE;

	UINT32 const uiOffsetInLibrary = f->pFileHeader->uiFileOffset;
	UINT32 const uiLength          = f->pFileHeader->uiFileLength;
	FILE*  const hLibraryFile      = f->lib->hLibraryHandle;
	UINT32 const uiCurPos          = f->uiFilePosInFile;

	fseek(hLibraryFile, uiOffsetInLibrary + uiCurPos, SEEK_SET);

	// if we are trying to read more data than the size of the file, return an error
	if (uiBytesToRead + uiCurPos > uiLength) return FALSE;

	if (fread(pData, uiBytesToRead, 1, hLibraryFile) != 1) return FALSE;

	f->uiFilePosInFile += uiBytesToRead;
	return TRUE;
}


static const FileHeaderStruct* GetFileHeaderFromLibrary(const LibraryHeaderStruct* lib, const std::string &filename);


/** Check if file exists in the library.
 * Name of the file should use / (not \\). */
bool LibraryDB::CheckIfFileExistInLibrary(const std::string &filename)
{
	LibraryHeaderStruct const* const lib = GetLibraryFromFileName(filename);
	return lib && GetFileHeaderFromLibrary(lib, filename);
}


static BOOLEAN IsLibraryOpened(const LibraryHeaderStruct *lib);


/* Find library which can contain the given file.
 * File name should use / (not \\). */
LibraryHeaderStruct* LibraryDB::GetLibraryFromFileName(const std::string &filename)
{
  bool hasDirectoryInPath = filename.find('/') != std::string::npos;

	// Loop through all the libraries to check which library the file is in
	LibraryHeaderStruct* best_match = 0;

  for(int i = 0; i < m_libraries.size(); i++)
  {
		LibraryHeaderStruct* lib = &m_libraries[i];

		if (!IsLibraryOpened(lib)) continue;

		const char * lib_path = lib->sLibraryPath.c_str();
		if (lib_path[0] == '\0')
		{ // The library is for the default path
			if(hasDirectoryInPath) continue;
			// There is no directory in the file name
			return lib;
		}
		else
		{ // Compare the library name to the file name that is passed in
			size_t const lib_path_len = strlen(lib_path);
			if (strncasecmp(lib_path, filename.c_str(), lib_path_len) != 0) continue;
			// The directory paths are the same to the length of the lib's path
			if (best_match && strlen(best_match->sLibraryPath.c_str()) >= lib_path_len) continue;
			// We've never matched or this match's path is longer than the previous match (meaning it's more exact)
			best_match = lib;
		}
	}
	return best_match;
}


static int CompareFileNames(const void* key, const void* member);


static const char* g_current_lib_path;


/* Performsperforms a binary search of the library.  It adds the libraries path
 * to the file in the library and then string compared that to the name that we
 * are searching for. */
static const FileHeaderStruct* GetFileHeaderFromLibrary(const LibraryHeaderStruct* const lib, const std::string &filename)
{
	g_current_lib_path = lib->sLibraryPath.c_str();
	return (const FileHeaderStruct*)bsearch(filename.c_str(), lib->pFileHeader, lib->usNumberOfEntries, sizeof(*lib->pFileHeader), CompareFileNames);
}


static int CompareFileNames(const void* key, const void* member)
{
	const FileHeaderStruct* const TempFileHeader = (const FileHeaderStruct*)member;

  // XXX: need to optimize this
  // XXX: the whole thing requires refactoring
	char sFileNameWithPath[FILENAME_SIZE];
	sprintf(sFileNameWithPath, "%s%s", g_current_lib_path, TempFileHeader->pFileName);

	return strcasecmp((const char*)key, sFileNameWithPath);
}


/** Find file in the library.
 * Name of the file should use / not \\. */
BOOLEAN LibraryDB::FindFileInTheLibrarry(const std::string &filename, LibraryFile* f)
{
	//Check if the file can be contained from an open library ( the path to the file a library path )
	LibraryHeaderStruct* const lib = GetLibraryFromFileName(filename);
	if (!lib) return FALSE;

	//if the file is in a library, get the file
	const FileHeaderStruct* const pFileHeader = GetFileHeaderFromLibrary(lib, filename);
	if (pFileHeader == NULL) return FALSE;

	//increment the number of open files
	lib->iNumFilesOpen++;

	f->lib         = lib;
	f->pFileHeader = pFileHeader;
	return TRUE;
}


void CloseLibraryFile(LibraryFile* const f)
{
	--f->lib->iNumFilesOpen;
}


BOOLEAN LibraryFileSeek(LibraryFile* const f, INT32 distance, const FileSeekMode how)
{
	UINT32 pos;
	switch (how)
	{
		case FILE_SEEK_FROM_START:   pos = 0;                            break;
		case FILE_SEEK_FROM_END:     pos = f->pFileHeader->uiFileLength; break;
		case FILE_SEEK_FROM_CURRENT: pos = f->uiFilePosInFile;           break;
		default:                     return FALSE;
	}
	f->uiFilePosInFile = pos + distance;
	return TRUE;
}


static BOOLEAN CloseLibrary(LibraryHeaderStruct *lib)
{
	UINT32	uiLoop1;

	//if the library isnt loaded, dont close it
	if( !IsLibraryOpened(lib) )
		return( FALSE );

	//if there are any open files, loop through the library and close down whatever file is still open
	if (lib->iNumFilesOpen)
	{
		FastDebugMsg(String("CloseLibrary():  ERROR:  %s library still has %d open files.", lib->sLibraryPath.c_str(), lib->iNumFilesOpen));
	}

	//Free up the memory used for each file name
	for (uiLoop1 = 0; uiLoop1 < lib->usNumberOfEntries; uiLoop1++)
	{
		MemFree(lib->pFileHeader[uiLoop1].pFileName);
		lib->pFileHeader[uiLoop1].pFileName = NULL;
	}

	//Free up the memory needed for the Library File Headers
	if (lib->pFileHeader)
	{
		MemFree(lib->pFileHeader);
		lib->pFileHeader = NULL;
	}

	fclose(lib->hLibraryHandle);
	lib->hLibraryHandle = NULL;

	return( TRUE );
}


static BOOLEAN IsLibraryOpened(const LibraryHeaderStruct *lib)
{
	return lib->hLibraryHandle != NULL;
}

<<<<<<< HEAD
static int CompareDirEntryFileNames(const void* key, const void* member)
{
	const char*     const sSearchKey   = (const char*)key;
	const DIRENTRY* const TempDirEntry = (const DIRENTRY*)member;
	return strcasecmp(sSearchKey, TempDirEntry->sFileName);
}

=======
#if 1 // XXX TODO UNIMPLEMENTED
#else
BOOLEAN GetLibraryFileTime(LibraryFile const* const f, SGP_FILETIME* const pLastWriteTime)
try
{
	LibraryHeaderStruct const* const lib = f->lib;
	if (!lib) return FALSE;

	LibFileHeader const* const file = lib->pFileHeader;
	if (!file) return FALSE;

	UINT16	usNumEntries=0;
	UINT32	uiNumBytesRead;
	LIBHEADER	LibFileHeader;
	BOOLEAN fDone = FALSE;
//	UINT32	cnt;
	INT32	iFilePos=0;

	memset( pLastWriteTime, 0, sizeof( SGP_FILETIME ) );

	SetFilePointer(lib->hLibraryHandle, 0, NULL, FILE_BEGIN);

	// Read in the library header ( at the begining of the library )
	if (!ReadFile(lib->hLibraryHandle, &LibFileHeader, sizeof(LIBHEADER), &uiNumBytesRead, NULL))
		return( FALSE );
	if( uiNumBytesRead != sizeof( LIBHEADER ) )
	{
		//Error Reading the file database header.
		return( FALSE );
	}

	DIRENTRY* const pAllEntries = MALLOCN(DIRENTRY, LibFileHeader.iEntries);
	memset( pAllEntries, 0, sizeof( DIRENTRY ) );



	iFilePos = -( LibFileHeader.iEntries * (INT32)sizeof(DIRENTRY) );

	//set the file pointer to the right location
	SetFilePointer(lib->hLibraryHandle, iFilePos, NULL, FILE_END);

	// Read in the library header ( at the begining of the library )
	if (!ReadFile(lib->hLibraryHandle, pAllEntries, sizeof(DIRENTRY) * LibFileHeader.iEntries, &uiNumBytesRead, NULL))
		return( FALSE );
	if( uiNumBytesRead != ( sizeof( DIRENTRY ) * LibFileHeader.iEntries ) )
	{
		//Error Reading the file database header.
		return( FALSE );
	}

	DIRENTRY* pDirEntry = bsearch(
		file->pFileName,
		pAllEntries,
		LibFileHeader.iEntries,
		sizeof(*pAllEntries),
		CompareDirEntryFileNames
	);

	if (pDirEntry == NULL) return FALSE;

	//Copy the dir entry time over to the passed in time
	*pLastWriteTime = pDirEntry->sFileTime;

	MemFree( pAllEntries );
	pAllEntries = NULL;

	return( TRUE );
}
catch (...) { return FALSE; }
#endif
>>>>>>> 760b35c0

#ifdef WITH_UNITTESTS
#include "gtest/gtest.h"

TEST(LibraryDatabase, asserts)
{
  EXPECT_EQ(sizeof(LIBHEADER), 532);
  EXPECT_EQ(sizeof(DIRENTRY), 280);
}

#endif<|MERGE_RESOLUTION|>--- conflicted
+++ resolved
@@ -346,7 +346,6 @@
 	return lib->hLibraryHandle != NULL;
 }
 
-<<<<<<< HEAD
 static int CompareDirEntryFileNames(const void* key, const void* member)
 {
 	const char*     const sSearchKey   = (const char*)key;
@@ -354,79 +353,6 @@
 	return strcasecmp(sSearchKey, TempDirEntry->sFileName);
 }
 
-=======
-#if 1 // XXX TODO UNIMPLEMENTED
-#else
-BOOLEAN GetLibraryFileTime(LibraryFile const* const f, SGP_FILETIME* const pLastWriteTime)
-try
-{
-	LibraryHeaderStruct const* const lib = f->lib;
-	if (!lib) return FALSE;
-
-	LibFileHeader const* const file = lib->pFileHeader;
-	if (!file) return FALSE;
-
-	UINT16	usNumEntries=0;
-	UINT32	uiNumBytesRead;
-	LIBHEADER	LibFileHeader;
-	BOOLEAN fDone = FALSE;
-//	UINT32	cnt;
-	INT32	iFilePos=0;
-
-	memset( pLastWriteTime, 0, sizeof( SGP_FILETIME ) );
-
-	SetFilePointer(lib->hLibraryHandle, 0, NULL, FILE_BEGIN);
-
-	// Read in the library header ( at the begining of the library )
-	if (!ReadFile(lib->hLibraryHandle, &LibFileHeader, sizeof(LIBHEADER), &uiNumBytesRead, NULL))
-		return( FALSE );
-	if( uiNumBytesRead != sizeof( LIBHEADER ) )
-	{
-		//Error Reading the file database header.
-		return( FALSE );
-	}
-
-	DIRENTRY* const pAllEntries = MALLOCN(DIRENTRY, LibFileHeader.iEntries);
-	memset( pAllEntries, 0, sizeof( DIRENTRY ) );
-
-
-
-	iFilePos = -( LibFileHeader.iEntries * (INT32)sizeof(DIRENTRY) );
-
-	//set the file pointer to the right location
-	SetFilePointer(lib->hLibraryHandle, iFilePos, NULL, FILE_END);
-
-	// Read in the library header ( at the begining of the library )
-	if (!ReadFile(lib->hLibraryHandle, pAllEntries, sizeof(DIRENTRY) * LibFileHeader.iEntries, &uiNumBytesRead, NULL))
-		return( FALSE );
-	if( uiNumBytesRead != ( sizeof( DIRENTRY ) * LibFileHeader.iEntries ) )
-	{
-		//Error Reading the file database header.
-		return( FALSE );
-	}
-
-	DIRENTRY* pDirEntry = bsearch(
-		file->pFileName,
-		pAllEntries,
-		LibFileHeader.iEntries,
-		sizeof(*pAllEntries),
-		CompareDirEntryFileNames
-	);
-
-	if (pDirEntry == NULL) return FALSE;
-
-	//Copy the dir entry time over to the passed in time
-	*pLastWriteTime = pDirEntry->sFileTime;
-
-	MemFree( pAllEntries );
-	pAllEntries = NULL;
-
-	return( TRUE );
-}
-catch (...) { return FALSE; }
-#endif
->>>>>>> 760b35c0
-
 #ifdef WITH_UNITTESTS
 #include "gtest/gtest.h"
 
