--- conflicted
+++ resolved
@@ -437,7 +437,6 @@
 
 UINT32 GetFreeSpaceOnHardDriveWhereGameIsRunningFrom(void)
 {
-<<<<<<< HEAD
   using namespace boost::filesystem;
   space_info si = space(current_path());
   if (si.available == -1)
@@ -449,19 +448,6 @@
   {
     return si.available;
   }
-=======
-#if 1 // XXX TODO
-	FIXME
-	return 1024 * 1024 * 1024; // XXX TODO return an arbitrary number for now
-#else
-	//get the drive letter from the exec dir
-  STRING512 zDrive;
-	_splitpath(GetExecutableDirectory(), zDrive, NULL, NULL, NULL);
-
-	sprintf(zDrive, "%s\\", zDrive);
-	return GetFreeSpaceOnHardDrive(zDrive);
-#endif
->>>>>>> 760b35c0
 }
 
 /** Join two path components. */
